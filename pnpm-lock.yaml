--- conflicted
+++ resolved
@@ -42,124 +42,10 @@
       freeport-async: 2.0.0
       js-yaml: 4.1.0
       pug: 3.0.2
-<<<<<<< HEAD
-      typedoc: 0.21.10_typescript@4.6.3
-      typescript: 4.6.3
-
-  crates/fadroma-snip20-impl:
-    specifiers:
-      '@fadroma/ops': workspace:*
-    dependencies:
-      '@fadroma/ops': link:../../packages/ops
-
-  deps/ganesha:
-    specifiers:
-      '@ganesha/core': workspace:^1.0.0
-      '@ganesha/node': workspace:^2.0.0
-      '@ganesha/node-legacy': workspace:^1.0.0
-      '@types/node': latest
-      c8: ^7.11.0
-      chokidar: ^3.5.3
-      cross-spawn: ^7.0.3
-      vite: ^2.8.4
-      vsce: latest
-    dependencies:
-      '@ganesha/core': link:src/core
-      '@ganesha/node': link:src/node
-      '@ganesha/node-legacy': link:src/node-legacy
-      '@types/node': 17.0.29
-      chokidar: 3.5.3
-      cross-spawn: 7.0.3
-    devDependencies:
-      c8: 7.11.0
-      vite: 2.9.1
-      vsce: 2.7.0
-
-  deps/ganesha/deps/toolbox:
-    specifiers:
-      '@hackbg/dokeres': workspace:^1
-      '@hackbg/kabinet': workspace:^1
-      '@hackbg/komandi': workspace:^2
-      '@hackbg/konzola': workspace:^1
-      '@hackbg/runspec': workspace:^1
-      bech32: ^2.0.0
-      colors: ^1.4.0
-      dts-gen: ^0.6.0
-      exponential-backoff: ^3.1.0
-      open: ^8.0.2
-      prettyjson: github:slavaGanzin/prettyjson#d880b8af2973a1a1b277944c3b573d7d6a93ba8f
-      prompts: ^2.4.1
-      rimraf: ^3.0.2
-      signal-exit: ^3.0.3
-      table: ^6.6.0
-      typedoc: ^0.21.9
-      typescript: ^4.5.4
-      wait-port: ^0.2.9
-    dependencies:
-      '@hackbg/dokeres': link:dokeres
-      '@hackbg/kabinet': link:kabinet
-      '@hackbg/komandi': link:komandi
-      '@hackbg/konzola': link:konzola
-      '@hackbg/runspec': link:runspec
-      bech32: 2.0.0
-      colors: 1.4.0
-      exponential-backoff: 3.1.0
-      open: 8.4.0
-      prettyjson: github.com/slavaGanzin/prettyjson/d880b8af2973a1a1b277944c3b573d7d6a93ba8f
-      prompts: 2.4.2
-      rimraf: 3.0.2
-      signal-exit: 3.0.7
-      table: 6.8.0
-      wait-port: 0.2.9
-    devDependencies:
-      dts-gen: 0.6.0
-      typedoc: 0.21.10_typescript@4.6.3
-      typescript: 4.6.3
-
-  deps/ganesha/deps/toolbox/dokeres:
-    specifiers:
-      '@hackbg/konzola': workspace:*
-      colors: ^1.4.0
-      dockerode: ^3.3.1
-    dependencies:
-      '@hackbg/konzola': link:../konzola
-      colors: 1.4.0
-      dockerode: 3.3.1
-
-  deps/ganesha/deps/toolbox/forkers:
-    specifiers:
-      '@types/node': latest
-      '@types/zen-observable': ^0.8.3
-      typescript: latest
-      zen-observable: ^0.8.15
-    dependencies:
-      '@types/zen-observable': 0.8.3
-      zen-observable: 0.8.15
-    devDependencies:
-      '@types/node': 17.0.29
-      typescript: 4.6.3
-
-  deps/ganesha/deps/toolbox/kabinet:
-    specifiers:
-      mkdirp: ^1.0.4
-      recursive-copy: ^2.0.13
-      rimraf: ^3.0.2
-      symlink-dir: ^5.0.1
-      tmp: ^0.2.1
-    dependencies:
-      mkdirp: 1.0.4
-      recursive-copy: 2.0.14
-      rimraf: 3.0.2
-      symlink-dir: 5.0.1
-      tmp: 0.2.1
-
-  deps/ganesha/deps/toolbox/komandi:
-=======
       typedoc: 0.21.10_typescript@4.6.4
       typescript: 4.6.4
 
   doc/example:
->>>>>>> 9bf5aa64
     specifiers: {}
 
   packages/client:
@@ -215,15 +101,8 @@
       '@iov/encoding': ^2.5.0
       ajv: ^8.11.0
       align-yaml: ^0.1.8
-<<<<<<< HEAD
-      dockerode: ^3.3.1
-      dotenv: ^15
-      exponential-backoff: ^3.1
-      freeport-async: ^2.0.0
-=======
       dotenv: ^15.0.1
       exponential-backoff: ^3.1.0
->>>>>>> 9bf5aa64
       js-yaml: ^4.1.0
       json-schema-to-typescript: ^10.1.5
       limiter: ^2.1.0
@@ -242,10 +121,6 @@
       '@iov/encoding': 2.5.0
       ajv: 8.11.0
       align-yaml: 0.1.8
-<<<<<<< HEAD
-      dockerode: 3.3.1
-=======
->>>>>>> 9bf5aa64
       dotenv: 15.0.1
       exponential-backoff: 3.1.0
       js-yaml: 4.1.0
@@ -268,19 +143,11 @@
       '@fadroma/client-scrt-grpc': link:../client-scrt-grpc
       '@fadroma/ops': link:../ops
 
-<<<<<<< HEAD
-  packages/shim:
-    specifiers:
-      '@hackbg/fadroma': hackbg/fadroma#v100
-    dependencies:
-      '@hackbg/fadroma': github.com/hackbg/fadroma/021720e2c24e13a8efcf1a5c4b628b8da185f563
-=======
   packages/tokens:
     specifiers: {}
 
   shim:
     specifiers: {}
->>>>>>> 9bf5aa64
 
 packages:
 
@@ -906,13 +773,8 @@
     resolution: {integrity: sha512-AR0x5HbXGqkEx9CadRH3EBYx/VkiUgZIhP4wvPn/+5KIsgpNoyFaRlVe0Zlx9gRtg8fA06a9tskE2MSN7TcG4Q==}
     dev: false
 
-<<<<<<< HEAD
-  /@types/node/17.0.29:
-    resolution: {integrity: sha512-tx5jMmMFwx7wBwq/V7OohKDVb/JwJU5qCVkeLMh1//xycAJ/ESuw9aJ9SEtlCZDYi2pBfe4JkisSoAtbOsBNAA==}
-=======
   /@types/node/17.0.32:
     resolution: {integrity: sha512-eAIcfAvhf/BkHcf4pkLJ7ECpBAhh9kcxRBpip9cTiO+hf+aJrsxYxBeS6OXvOd9WqNAJmavXVpZvY1rBjNsXmw==}
->>>>>>> 9bf5aa64
 
   /@types/prettier/2.6.0:
     resolution: {integrity: sha512-G/AdOadiZhnJp0jXCaBQU449W2h716OW/EoXeYkCytxKL06X1WCXB4DZpp8TpZ8eyIJVS1cw4lrlkkSYU21cDw==}
@@ -4277,27 +4139,6 @@
     engines: {node: '>=10'}
     dev: true
 
-<<<<<<< HEAD
-  /zen-observable/0.8.15:
-    resolution: {integrity: sha512-PQ2PC7R9rslx84ndNBZB/Dkv8V8fZEpk83RLgXtYd0fwUgEjseMn1Dgajh2x6S8QbZAFa9p2qVCEuYZNgve0dQ==}
-    dev: false
-
-  github.com/hackbg/fadroma/021720e2c24e13a8efcf1a5c4b628b8da185f563:
-    resolution: {tarball: https://codeload.github.com/hackbg/fadroma/tar.gz/021720e2c24e13a8efcf1a5c4b628b8da185f563}
-    name: '@hackbg/fadroma'
-    version: 100.0.0-pre
-    hasBin: true
-    dependencies:
-      '@fadroma/ops': link:packages/ops
-      '@fadroma/scrt': link:packages/scrt
-      '@fadroma/snip20': link:crates/fadroma-snip20-impl
-      '@hackbg/ganesha': link:deps/ganesha
-      '@hackbg/toolbox': link:deps/ganesha/deps/toolbox
-      '@types/node': 16.11.26
-    dev: false
-
-=======
->>>>>>> 9bf5aa64
   github.com/slavaGanzin/prettyjson/d880b8af2973a1a1b277944c3b573d7d6a93ba8f:
     resolution: {tarball: https://codeload.github.com/slavaGanzin/prettyjson/tar.gz/d880b8af2973a1a1b277944c3b573d7d6a93ba8f}
     name: prettyjson
