coverage:
  exclude:
    - coverage/**/*
    - "*/coverage/**/*"
    - ensuite/**/*
    - examples/**/*
    - fixtures/**/*
    - spec/**/*
    - shim/**/*
    - dist/**/*
    - typedoc-theme.tsx
    - fadroma.browser.ts
    - build.impl.mjs
    - devnets/devnet.init.mjs
    - devnets/devnet.server.mjs
    - fadroma.cli.cjs
    - "*.dist.*"
    - "**/*.dist.*"

header:
  title: Fadroma
  link: /
  links:
    - text: Homepage
      href: /
    - text: Documentation
      href: /guide.html
    - text: Github
      href: https://github.com/hackbg/fadroma
    - text: Crates.io
      href: https://crates.io/search?q=fadroma
    - text: NPM
      href: https://www.npmjs.com/search?q=fadroma
    - text: Hack.bg
      href: https://hack.bg/

sidebar:
  links:
    - href: /guide.html
      text: Getting started
    - href: /project.html
      text: Projects
    - href: /agent.html
      text: Agent API
    - href: /scrt.html
      text: Secret Network
    - href: /dsl.html
      text: Macro DSL
    - href: /build.html
      text: Building
    - href: /upload.html
      text: Uploading
    - href: /deploy.html
      text: Deploy API
    - href: /factory.html
      text: Factories
    - href: /devnet.html
      text: Devnets
    - href: /mocknet.html
      text: Mocknets
    - href: /implementing.html
      text: Supporting new chains

routes:
  - path: /index.html
    page: index.pug
    name: Fadroma
  - path: /guide.html
    page: GUIDE.ts.md
    name: Getting started
  - path: /dsl.html
    page: proc/fadroma-dsl/README.md
    name: Macro DSL
  - path: /agent.html
    page: spec/Agent.spec.ts.md
    name: Agent
  - path: /build.html
    page: spec/Build.spec.ts.md
    name: Building
  - path: /connect.html
    page: spec/Connect.spec.ts.md
    name: Connecting
  - path: /deploy.html
    page: spec/Deploy.spec.ts.md
    name: Deploying
  - path: /devnet.html
    page: spec/Devnet.spec.ts.md
    name: Devnet
  - path: /mocknet.html
    page: spec/Mocknet.spec.ts.md
    name: Mocknet
  - path: /project.html
    page: spec/Project.spec.ts.md
    name: Project
  - path: /scrt.html
    page: spec/Scrt.spec.ts.md
    name: Secret Network
  - path: /snip20.html
    page: spec/Snip20.spec.ts.md
    name: SNIP-20 support
  - path: /upload.html
    page: spec/Upload.spec.ts.md
    name: Uploading
  - path: /factory.html
    page: spec/Factory.spec.ts.md
    name: Factory Pattern
<<<<<<< HEAD
  - path: /implementing.html
=======
  - path: /impl.html
>>>>>>> d2079b0f
    page: spec/Implementing.spec.ts.md
    name: Implementing support for new chains

styles:
  - assets/fonts.css
  - ensuite/node_modules/highlight.js/styles/school-book.css
  - assets/style.css

icons: # Icons as inline svg paths, see https://icomoon.io/#docs/inline-svg

  - id: book
    title: Documentation
    viewBox: 0 0 32 32
    path: M16 6c0 0-4-4-16-4v24c12.125 0 16 4 16 4s3.875-4 16-4v-24c-12 0-16 4-16 4zM4 6c5.084 0.426 8.203 1.602 10 2.555v16.109c-1.797-0.949-4.916-2.125-10-2.555v-16.109zM28 22.109c-5.086 0.43-8.203 1.604-10 2.555v-16.109c1.797-0.953 4.914-2.129 10-2.555v16.109z

  - id: typescript
    title: TypeScript
    viewBox: 0 0 32 32
    path: M0 16v16h32v-32h-32zM25.788 14.725c0.813 0.203 1.432 0.564 2.001 1.153 0.295 0.315 0.732 0.888 0.767 1.027 0.011 0.040-1.381 0.973-2.224 1.497-0.031 0.020-0.153-0.112-0.289-0.315-0.413-0.6-0.844-0.859-1.504-0.904-0.971-0.067-1.595 0.441-1.589 1.289-0.001 0.015-0.001 0.032-0.001 0.050 0 0.201 0.051 0.391 0.14 0.557l-0.003-0.006c0.213 0.441 0.611 0.707 1.853 1.244 2.292 0.987 3.272 1.636 3.881 2.56 0.68 1.031 0.833 2.677 0.371 3.901-0.507 1.331-1.767 2.235-3.54 2.533-0.548 0.097-1.848 0.083-2.437-0.024-1.285-0.229-2.504-0.864-3.256-1.697-0.295-0.324-0.869-1.173-0.833-1.233 0.015-0.021 0.147-0.103 0.293-0.188 0.144-0.081 0.681-0.392 1.189-0.687l0.92-0.533 0.193 0.285c0.269 0.411 0.857 0.975 1.213 1.163 1.021 0.539 2.423 0.463 3.113-0.157 0.257-0.217 0.419-0.54 0.419-0.9 0-0.021-0.001-0.042-0.002-0.062l0 0.003c0-0.371-0.047-0.533-0.24-0.813-0.248-0.355-0.756-0.653-2.199-1.28-1.651-0.711-2.361-1.152-3.012-1.853-0.392-0.445-0.694-0.981-0.871-1.57l-0.008-0.030c-0.121-0.452-0.152-1.585-0.056-2.041 0.34-1.596 1.544-2.707 3.281-3.037 0.564-0.107 1.875-0.067 2.428 0.071zM18.276 16.061l0.011 1.311h-4.167v11.835h-2.947v-11.835h-4.163v-1.285c0-0.712 0.015-1.307 0.035-1.32 0.016-0.021 2.551-0.032 5.623-0.027l5.593 0.016z

  - id: rust
    title: Rust
    viewBox: 0 0 32 32
    path: M31.583 15.612l-1.327-0.821c-0.017-0.202-0.030-0.335-0.045-0.468l0.007 0.081 1.14-1.063c0.088-0.084 0.143-0.202 0.143-0.333 0-0.194-0.121-0.361-0.292-0.427l-0.003-0.001-1.457-0.545c-0.057-0.205-0.096-0.331-0.137-0.455l0.023 0.079 0.909-1.263c0.054-0.074 0.086-0.167 0.086-0.267 0-0.226-0.165-0.414-0.381-0.45l-0.003-0-1.536-0.249c-0.092-0.182-0.154-0.295-0.217-0.407l0.032 0.061 0.645-1.417c0.067-0.144 0.052-0.312-0.036-0.443s-0.237-0.208-0.396-0.203l-1.56 0.055c-0.093-0.117-0.173-0.214-0.256-0.31l0.009 0.011 0.359-1.519c0.008-0.031 0.012-0.067 0.012-0.104 0-0.253-0.205-0.457-0.457-0.457-0.037 0-0.073 0.004-0.107 0.013l0.003-0.001-1.519 0.359c-0.069-0.059-0.167-0.14-0.265-0.22l-0.035-0.027 0.055-1.56c0-0.006 0-0.014 0-0.022 0-0.25-0.203-0.453-0.453-0.453-0.070 0-0.136 0.016-0.195 0.044l0.003-0.001-1.417 0.647c-0.115-0.063-0.229-0.125-0.345-0.185l-0.251-1.537c-0.038-0.218-0.226-0.382-0.452-0.382-0.099 0-0.191 0.032-0.267 0.085l0.001-0.001-1.264 0.909c-0.045-0.018-0.171-0.057-0.297-0.094l-0.079-0.020-0.545-1.457c-0.068-0.174-0.234-0.295-0.428-0.295-0.131 0-0.249 0.055-0.333 0.143l-0 0-1.063 1.141c-0.076-0.010-0.209-0.023-0.342-0.034l-0.044-0.003-0.821-1.327c-0.082-0.131-0.225-0.216-0.388-0.216s-0.306 0.086-0.387 0.215l-0.001 0.002-0.821 1.327c-0.129 0.011-0.259 0.024-0.387 0.037l-1.064-1.141c-0.084-0.090-0.202-0.145-0.334-0.145-0.195 0-0.361 0.122-0.426 0.294l-0.001 0.003-0.545 1.457c-0.127 0.036-0.251 0.075-0.376 0.113l-1.263-0.909c-0.074-0.053-0.166-0.084-0.265-0.084-0.226 0-0.414 0.164-0.452 0.379l-0 0.003-0.251 1.537c-0.182 0.092-0.295 0.154-0.407 0.217l0.061-0.032-1.417-0.647c-0.056-0.026-0.121-0.041-0.19-0.041-0.252 0-0.456 0.204-0.456 0.456 0 0.006 0 0.012 0 0.018l-0-0.001 0.055 1.56c-0.101 0.080-0.201 0.163-0.3 0.247l-1.519-0.359c-0.031-0.008-0.067-0.012-0.104-0.012-0.253 0-0.457 0.205-0.457 0.457 0 0.037 0.004 0.073 0.013 0.107l-0.001-0.003 0.357 1.519c-0.083 0.099-0.165 0.199-0.245 0.299l-1.56-0.055c-0.005-0-0.011-0-0.017-0-0.252 0-0.456 0.204-0.456 0.456 0 0.069 0.015 0.134 0.042 0.192l-0.001-0.003 0.647 1.417c-0.032 0.052-0.094 0.165-0.154 0.279l-0.032 0.066-1.536 0.249c-0.218 0.038-0.382 0.226-0.382 0.452 0 0.099 0.032 0.191 0.085 0.267l-0.001-0.001 0.909 1.263c-0.040 0.125-0.077 0.249-0.115 0.376l-1.457 0.545c-0.174 0.068-0.295 0.234-0.295 0.428 0 0.131 0.055 0.249 0.143 0.333l0 0 1.14 1.063c-0.010 0.075-0.023 0.209-0.034 0.342l-0.003 0.044-1.327 0.821c-0.132 0.081-0.219 0.224-0.219 0.388s0.087 0.307 0.217 0.387l0.002 0.001 1.327 0.821c0.011 0.129 0.024 0.259 0.037 0.387l-1.14 1.064c-0.090 0.084-0.145 0.202-0.145 0.334 0 0.195 0.122 0.361 0.294 0.426l0.003 0.001 1.457 0.545c0.036 0.127 0.075 0.252 0.115 0.376l-0.909 1.263c-0.055 0.074-0.087 0.167-0.087 0.268 0 0.227 0.166 0.415 0.383 0.449l0.003 0 1.536 0.249c0.060 0.116 0.121 0.231 0.185 0.345l-0.647 1.417c-0.026 0.056-0.041 0.121-0.041 0.19 0 0.252 0.204 0.456 0.456 0.456 0.006 0 0.012-0 0.018-0l1.558-0.055c0.081 0.101 0.163 0.201 0.247 0.3l-0.357 1.52c-0.008 0.031-0.012 0.067-0.012 0.104 0 0.252 0.204 0.456 0.456 0.456 0.037 0 0.074-0.005 0.109-0.013l-0.003 0.001 1.519-0.357c0.099 0.084 0.199 0.165 0.3 0.245l-0.055 1.56c-0 0.006-0 0.013-0 0.020 0 0.25 0.203 0.453 0.453 0.453 0.070 0 0.136-0.016 0.195-0.044l-0.003 0.001 1.417-0.645c0.115 0.064 0.229 0.125 0.345 0.185l0.251 1.536c0.038 0.219 0.226 0.383 0.452 0.383 0.099 0 0.191-0.032 0.266-0.085l-0.001 0.001 1.263-0.909c0.125 0.040 0.249 0.079 0.376 0.115l0.545 1.457c0.066 0.176 0.232 0.299 0.427 0.299 0.132 0 0.251-0.056 0.334-0.146l0-0 1.064-1.14c0.128 0.015 0.257 0.027 0.387 0.039l0.821 1.327c0.082 0.13 0.225 0.215 0.388 0.215s0.306-0.085 0.387-0.213l0.001-0.002 0.821-1.327c0.129-0.012 0.259-0.024 0.387-0.039l1.063 1.14c0.084 0.088 0.202 0.143 0.333 0.143 0.195 0 0.361-0.121 0.427-0.292l0.001-0.003 0.545-1.457c0.127-0.036 0.252-0.075 0.376-0.115l1.263 0.909c0.074 0.055 0.167 0.087 0.268 0.087 0.227 0 0.415-0.166 0.449-0.383l0-0.003 0.251-1.536c0.116-0.060 0.231-0.123 0.345-0.185l1.417 0.645c0.055 0.026 0.12 0.041 0.188 0.041 0.253 0 0.457-0.205 0.457-0.457 0-0.005-0-0.010-0-0.015l0 0.001-0.055-1.56c0.101-0.080 0.201-0.161 0.299-0.245l1.519 0.357c0.031 0.008 0.067 0.012 0.104 0.012 0.253 0 0.457-0.205 0.457-0.457 0-0.036-0.004-0.072-0.012-0.106l0.001 0.003-0.357-1.52c0.083-0.099 0.165-0.199 0.245-0.3l1.56 0.055c0.006 0 0.014 0 0.022 0 0.25 0 0.453-0.203 0.453-0.453 0-0.070-0.016-0.136-0.044-0.195l0.001 0.003-0.645-1.417c0.063-0.115 0.125-0.229 0.185-0.345l1.536-0.249c0.218-0.038 0.382-0.226 0.382-0.452 0-0.099-0.032-0.191-0.085-0.267l0.001 0.001-0.909-1.263 0.115-0.376 1.457-0.545c0.175-0.066 0.297-0.233 0.297-0.427 0-0.132-0.056-0.25-0.145-0.334l-0-0-1.14-1.064c0.013-0.128 0.027-0.257 0.037-0.387l1.327-0.821c0.132-0.081 0.22-0.224 0.22-0.388s-0.087-0.307-0.216-0.386l-0.002-0.001zM22.704 26.616c-0.428-0.094-0.743-0.47-0.743-0.919 0-0.519 0.421-0.94 0.94-0.94 0.070 0 0.138 0.008 0.203 0.022l-0.006-0.001c0.428 0.094 0.743 0.47 0.743 0.919 0 0.519-0.421 0.94-0.94 0.94-0.070 0-0.138-0.008-0.203-0.022l0.006 0.001zM22.253 23.568c-0.054-0.012-0.116-0.019-0.18-0.019-0.409 0-0.752 0.288-0.835 0.672l-0.001 0.006-0.471 2.197c-1.453 0.66-3.067 1.027-4.767 1.027-0.005 0-0.011 0-0.017 0-1.76 0-3.428-0.395-4.92-1.102l0.070 0.030-0.471-2.197c-0.084-0.389-0.426-0.677-0.835-0.677-0.064 0-0.127 0.007-0.187 0.020l0.006-0.001-1.94 0.416c-0.35-0.36-0.678-0.746-0.981-1.152l-0.022-0.031h9.44c0.107 0 0.179-0.019 0.179-0.116v-3.34c0-0.097-0.071-0.116-0.179-0.116h-2.761v-2.117h2.987c0.272 0 1.457 0.077 1.836 1.592 0.119 0.465 0.379 1.981 0.557 2.467 0.177 0.544 0.9 1.631 1.671 1.631h4.704c0.061-0.001 0.12-0.007 0.177-0.018l-0.006 0.001c-0.343 0.464-0.694 0.873-1.071 1.256l0.002-0.002zM9.196 26.571c-0.059 0.013-0.127 0.021-0.197 0.021-0.519 0-0.94-0.421-0.94-0.94 0-0.449 0.315-0.825 0.737-0.918l0.006-0.001c0.059-0.013 0.127-0.021 0.197-0.021 0.519 0 0.94 0.421 0.94 0.94 0 0.449-0.315 0.825-0.737 0.918l-0.006 0.001zM5.615 12.048c0.059 0.119 0.093 0.26 0.093 0.408 0 0.519-0.421 0.94-0.94 0.94-0.391 0-0.727-0.239-0.868-0.579l-0.002-0.006c-0.044-0.105-0.069-0.227-0.069-0.354 0-0.519 0.421-0.94 0.94-0.94 0.371 0 0.691 0.214 0.844 0.526l0.002 0.006zM4.515 14.657l2.021-0.899c0.302-0.137 0.509-0.435 0.509-0.782 0-0.126-0.027-0.246-0.076-0.354l0.002 0.005-0.416-0.941h1.637v7.379h-3.303c-0.28-0.948-0.442-2.038-0.442-3.165 0-0.438 0.024-0.87 0.072-1.296l-0.005 0.052zM13.384 13.941v-2.175h3.899c0.201 0 1.421 0.233 1.421 1.145 0 0.757-0.936 1.029-1.705 1.029zM27.552 15.899c0 0.288-0.011 0.575-0.032 0.857h-1.185c-0.119 0-0.167 0.077-0.167 0.195v0.544c0 1.281-0.723 1.56-1.356 1.631-0.603 0.068-1.271-0.252-1.353-0.621-0.356-2-0.948-2.428-1.884-3.165 1.161-0.737 2.369-1.825 2.369-3.281 0-1.572-1.079-2.563-1.813-3.049-1.031-0.68-2.172-0.816-2.48-0.816h-12.257c1.654-1.844 3.876-3.148 6.39-3.636l0.073-0.012 1.445 1.516c0.156 0.164 0.375 0.266 0.619 0.266 0.229 0 0.438-0.091 0.591-0.238l-0 0 1.616-1.547c3.407 0.655 6.232 2.732 7.878 5.576l0.030 0.056-1.107 2.5c-0.046 0.102-0.073 0.221-0.073 0.347 0 0.347 0.206 0.646 0.503 0.782l0.005 0.002 2.131 0.947c0.037 0.379 0.056 0.76 0.059 1.148zM15.303 3.256c0.168-0.161 0.397-0.26 0.648-0.26 0.519 0 0.939 0.42 0.939 0.939 0 0.267-0.111 0.508-0.29 0.679l-0 0c-0.164 0.142-0.379 0.228-0.614 0.228-0.519 0-0.94-0.421-0.94-0.94 0-0.251 0.098-0.479 0.258-0.647l-0 0zM26.285 12.093c0.209-0.475 0.764-0.688 1.237-0.477 0.333 0.149 0.561 0.478 0.561 0.86 0 0.519-0.421 0.94-0.94 0.94s-0.94-0.421-0.94-0.94c0-0.139 0.030-0.27 0.084-0.389l-0.002 0.006z

  - id: wip
    title: Work In Progress
    viewBox: 0 0 32 32
    path: M26.573 14.5h1.927v3h-1.927c-0.131 0.956-0.374 1.876-0.734 2.737l1.669 0.964-1.5 2.598-1.698-0.98c-0.583 0.736-1.26 1.392-2.011 1.958l1 1.731-2.598 1.5-1.021-1.767c-0.849 0.331-1.745 0.562-2.681 0.673v2.086h-3v-2.143c-0.912-0.141-1.791-0.381-2.614-0.731l-1.087 1.882-2.598-1.5 1.113-1.928c-0.697-0.559-1.319-1.203-1.862-1.913l-1.961 1.132-1.5-2.598 1.979-1.143c-0.321-0.811-0.546-1.668-0.668-2.559h-2.301v-3h2.302c0.122-0.892 0.347-1.749 0.668-2.559l-1.979-1.143 1.5-2.598 1.961 1.132c0.543-0.71 1.165-1.354 1.862-1.914l-1.113-1.925 2.598-1.5 1.087 1.882c0.823-0.35 1.702-0.591 2.614-0.731v-2.143h3v2.085c0.936 0.111 1.832 0.342 2.681 0.673l1.021-1.767 2.598 1.5-1 1.732c0.751 0.566 1.428 1.222 2.011 1.958l1.698-0.98 1.5 2.598-1.669 0.964c0.359 0.861 0.602 1.781 0.733 2.737zM15.491 9.491c-3.59 0-6.5 2.91-6.5 6.5s2.91 6.5 6.5 6.5 6.5-2.91 6.5-6.5-2.91-6.5-6.5-6.5zM15.5 18.5c-1.381 0-2.5-1.119-2.5-2.5s1.119-2.5 2.5-2.5 2.5 1.119 2.5 2.5-1.119 2.5-2.5 2.5z

  - id: todo
    title: Planned
    viewBox: 0 0 32 32
    path: M 22.781 16 c 4.305 -2.729 7.219 -7.975 7.219 -14 c 0 -0.677 -0.037 -1.345 -0.109 -2 h -27.783 c -0.072 0.655 -0.109 1.323 -0.109 2 c 0 6.025 2.914 11.271 7.219 14 c -4.305 2.729 -7.219 7.975 -7.219 14 c 0 0.677 0.037 1.345 0.109 2 h 27.783 c 0.072 -0.655 0.109 -1.323 0.109 -2 c 0 -6.025 -2.914 -11.271 -7.219 -14 z M 5 30 c 0 -5.841 2.505 -10.794 7 -12.428 v -3.143 c -4.495 -1.634 -7 -6.587 -7 -12.428 v 0 h 22 c 0 5.841 -2.505 10.794 -7 12.428 v 3.143 c 4.495 1.634 7 6.587 7 12.428 h -22 z z

  - id: console
    title: Command line
    viewBox: 0 0 32 32
    path: M0 2v28h32v-28h-32zM30 28h-28v-24h28v24zM28 6h-24v20h24v-20zM14 16h-2v2h-2v2h-2v-2h2v-2h2v-2h-2v-2h-2v-2h2v2h2v2h2v2zM22 20h-6v-2h6v2z

  - id: labs
    title: Experimental
    viewBox: 0 0 32 32
    path: M20.682 3.732c-0.473-0.472-1.1-0.732-1.768-0.732s-1.295 0.26-1.77 0.733l-1.41 1.412c-0.473 0.472-0.734 1.1-0.734 1.769 0 0.471 0.129 0.922 0.371 1.313l-13.577 5.439c-0.908 0.399-1.559 1.218-1.742 2.189-0.185 0.977 0.125 1.979 0.834 2.687l12.72 12.58c0.548 0.548 1.276 0.859 2.045 0.877 0.018 0.001 0.060 0.001 0.078 0.001 0.202 0 0.407-0.021 0.61-0.062 0.994-0.206 1.808-0.893 2.177-1.828l5.342-13.376c0.402 0.265 0.875 0.407 1.367 0.407 0.67 0 1.297-0.261 1.768-0.733l1.407-1.408c0.477-0.474 0.738-1.103 0.738-1.773s-0.262-1.3-0.732-1.768l-7.724-7.727zM16.659 29.367c-0.124 0.313-0.397 0.544-0.727 0.612-0.076 0.016-0.153 0.022-0.229 0.021-0.254-0.006-0.499-0.108-0.682-0.292l-12.728-12.588c-0.234-0.233-0.337-0.567-0.275-0.893 0.061-0.324 0.279-0.598 0.582-0.73l6.217-2.49c4.189 1.393 8.379 0.051 12.57 4.522l-4.728 11.838zM26.992 13.58l-1.414 1.413c-0.195 0.196-0.512 0.196-0.707 0l-1.768-1.767-1.432 3.589 0.119-0.303c-3.010-3.005-6.069-3.384-8.829-3.723-0.887-0.109-1.747-0.223-2.592-0.405l8.491-3.401-1.715-1.715c-0.195-0.195-0.195-0.512 0-0.707l1.414-1.415c0.195-0.195 0.512-0.195 0.707 0l7.725 7.727c0.198 0.195 0.198 0.512 0.001 0.707zM16.5 21c1.378 0 2.5-1.121 2.5-2.5s-1.121-2.5-2.5-2.5c-1.379 0-2.5 1.121-2.5 2.5s1.122 2.5 2.5 2.5zM16.5 17c0.828 0 1.5 0.672 1.5 1.5s-0.672 1.5-1.5 1.5c-0.829 0-1.5-0.672-1.5-1.5s0.671-1.5 1.5-1.5zM29.5 0c-1.379 0-2.5 1.121-2.5 2.5s1.121 2.5 2.5 2.5 2.5-1.121 2.5-2.5-1.121-2.5-2.5-2.5zM29.5 4c-0.828 0-1.5-0.672-1.5-1.5s0.672-1.5 1.5-1.5 1.5 0.672 1.5 1.5-0.672 1.5-1.5 1.5zM8 17c0 1.103 0.897 2 2 2s2-0.897 2-2-0.897-2-2-2-2 0.897-2 2zM10 16c0.552 0 1 0.447 1 1s-0.448 1-1 1-1-0.447-1-1 0.448-1 1-1zM12 23c0-0.552 0.448-1 1-1s1 0.448 1 1c0 0.552-0.448 1-1 1s-1-0.448-1-1zM28 8c0-0.552 0.448-1 1-1s1 0.448 1 1c0 0.552-0.448 1-1 1s-1-0.448-1-1z

# Feature descriptions

features:

  - name: Get started with Fadroma
    info: |
      [**Fadroma**](https://fadroma.tech/) is a framework for building
      **decentralized applications** with Rust and TypeScript.
      Fadroma makes it easy to write [CosmWasm](https://cosmwasm.com/)
      smart contracts and integrate them into your Web app.
    invert: true
    big: left
    links:
      - icon: console
        text: Getting started
        bold: true
        href: /guide.html
      - icon: console
        text: Writing contracts
        bold: true
        href: /dsl.html
      - icon: console
        text: Building and deploying
        bold: true
        href: /guide.html#build-cli
      - icon: rust
        text: Fadroma on Crates.io
        bold: true
        href: https://crates.io/crates/fadroma
      - icon: typescript
        text: Fadroma on NPM
        bold: true
        href: https://www.npmjs.com/package/@hackbg/fadroma
      - icon: todo
        text: "WIP: Dev server with GUI"
        info: Monitor devnet state, visualize deployment contents, view test results and coverage, and perform administrative operations, from a unified local dashboard.
        href: https://github.com/hackbg/fadroma/issues/90

  - name: Licensing
    info: |
      Fadroma is [**free software**](https://foss.hack.bg), 
      available to the public under the [AGPLv3](https://www.gnu.org/licenses/agpl-3.0.txt) 
      license. This license protects user freedoms and encourages responsibility towards
      the digital commons. If this license doesn't work for your business case, email
      us at *\[hello at hack dot bg\]* to arrange for custom licensing options.
    links:
      - text: View license
        href: https://www.gnu.org/licenses/agpl-3.0.txt
      - text: Maintainers
        href: https://github.com/hackbg/fadroma/blob/master/MAINTAINERS.md
      - text: Hack.bg FOSS Initiative
        href: https://foss.hack.bg
      - text: Custom licensing and exemptions
        href: mailto:hello@hack.bg

  - name: Supported platforms
    info: |
      Fadroma 1.0.0 supports [Secret Network](https://scrt.network/).
      During [**HackWasm Berlin 2023**](https://dorahacks.io/hackathon/hackwasm/detail),
      work began on generic support for other CosmWasm chains, and
      [**OKP4**](https://okp4.network/) in particular.
    links:
      - icon: rust
        text: fadroma::scrt
        href: https://docs.rs/fadroma/latest/fadroma/scrt/
        bold: true
      - icon: typescript
        text: "@fadroma/scrt"
        href: /scrt.html
        bold: true
      - icon: todo
        text: "WIP: OKP4"
        info: Chain with triple store, object store, and Prolog rule engine
        href: https://github.com/hackbg/fadroma/pull/188
      - icon: todo
        text: "WIP: @fadroma/cw"
        info: Generic support for `@cosmjs/stargate` connections
        href: https://github.com/hackbg/fadroma/issues/148
      - icon: typescript
        bold: true
        text: Guide to implementing support for new chains
        href: /impl.html

  - name: Fadroma DSL
    info: |
      Use attribute macros to abstract away the boilerplate.
      Compose smart contracts out of encapsulated components.
    links:
      - icon: rust
        text: Fadroma DSL on Crates.io
        href: https://docs.rs/fadroma-dsl/latest/fadroma_dsl/
        bold: true
      - icon: rust
        text: Fadroma DSL Docs
        href: ./dsl.html
        bold: true
      - icon: rust
        text: Example contracts
        href: https://github.com/hackbg/fadroma/tree/master/examples/

  - name: Build reproducibly
    info: |
      Perform production builds of your contracts in a Docker container.
    link: https://github.com/hackbg/fadroma/blob/v100/spec/Build.spec.ts.md
    links:
      - icon: console
        text: $ fadroma build
        href: /build.html#BuildCLI
        bold: true
      - icon: typescript
        text: "@fadroma/build"
        href: /build.html#BuildAPI
        bold: true

  - name: Export a rich API
    info: |
      Extend the `@fadroma/agent` library to define the structure of your project,
      export a client library for third-party integrations, and add support for new chains.
    links:
      - icon: typescript
        text: "@fadroma/agent"
        href: /agent.html
        bold: true
      - icon: typescript
        text: Example client
        href: https://github.com/hackbg/fadroma/tree/master/examples/project/api/api.ts

  - name: Deploy and operate
    info: Manage hundreds of heterogeneous contracts using a declarative API.
    links:
      - icon: typescript
        text: Writing a script
        href: /deploy.html#WritingDeployScripts
        bold: true
      - icon: console
        text: Running scripts
        href: /deploy.html#RunningDeployScripts
        bold: true
      - icon: typescript
        text: Example script
        href: https://github.com/hackbg/fadroma/tree/master/examples/project/ops/ops.ts

  - name: Efficient storage
    info: |
      Highly performant keyed, namepaced, and iterable data storage primitives. Conversion between human-readable Addr and storage-friendly CanonicalAddr on the struct level.
    links:
      - icon: rust
        text: fadroma::storage
        href: https://docs.rs/fadroma/latest/fadroma/storage/
        bold: true
      - icon: rust
        text: fadroma::core::addr
        href: https://docs.rs/fadroma/latest/fadroma/core/addr/
        bold: true
      - icon: rust
        text: fadroma-derive-canonize
        href: https://docs.rs/fadroma-derive-canonize/latest/fadroma-derive-canonize/
        bold: true

  - name: Math primitives
    info: Fadroma implements 256-bit math for EVM/Cosmos interop, hashing, and randomness for contracts.
    links:
      - icon: rust
        text: 256-bit integer arithmetic
        href: https://docs.rs/fadroma/latest/fadroma/prelude/struct.Uint256.html
        bold: true
      - icon: rust
        text: Generate SHA256 hashes on-chain
        href: https://docs.rs/fadroma/latest/fadroma/crypto/fn.sha_256.html
        bold: true
      - icon: rust
        text: ChaCha-based pseudo-random number generator
        href: https://docs.rs/fadroma/latest/fadroma/crypto/struct.Prng.html
        bold: true

  - name: Tokenomics
    info: |
      Interact with fungible and non-fungible distributed tokens.
    links:
      - icon: rust
        text: Embed custom SNIP20 token into a contract
        info: An embeddable SNIP-20 implementation, for customizing token functionality, and/or embedding tokens alongside custom logic in the same contract.
        href: https://docs.rs/fadroma/latest/fadroma/scrt/snip20/contract/
        bold: true
      - icon: rust
        text: Call SNIP20 token from another contract
        info: A struct that interfaces with a SNIP-20 token, for sending messages to tokens in fewer lines of code.
        href: https://docs.rs/fadroma/latest/fadroma/scrt/snip20/client/
        bold: true
      - icon: typescript
        text: Call SNIP20 token from TS
        href: /scrt.html#SNIP20Client
        bold: true
      - icon: todo
        text: "WIP: SNIP721 Client class"

  - name: Authorization
    info: Fadroma implements several common access control patterns and primitives.
    links:
      - icon: rust
        text: Admin role
        href: https://docs.rs/fadroma/latest/fadroma/admin/
        bold: true
      - icon: rust
        text: Killswitch
        info: Emergency pause and permanent termination for your contract.
        href: https://docs.rs/fadroma/latest/fadroma/killswitch/
        bold: true
      - icon: rust
        text: Viewing keys
        info: Generate and use SNIP-20 compatible viewing keys in any contract.
        href: https://docs.rs/fadroma/latest/fadroma/scrt/vk/
        bold: true
      - icon: typescript
        text: Viewing key client
        href: ./scrt.html
        bold: true
      - icon: rust
        text: Query permits
        info: Generate and use revokable SNIP-24 query permits.
        href: https://docs.rs/fadroma/latest/fadroma/scrt/permit/
        bold: true
      - icon: typescript
        text: Query permit client
        href: ./scrt.html
        bold: true

  - name: Local devnets
    info: Spawn local blockchain nodes for development and testing.
    link: https://github.com/hackbg/fadroma/blob/v100/spec/Devnet.spec.ts.md
    links:
      - icon: console
        text: $ fadroma devnet
        href: devnet.html#cli
        bold: true
      - icon: typescript
        text: "@fadroma/devnet"
        href: devnet.html#api
        bold: true
      - icon: todo
        text: "WIP: Export devnet"
      - icon: todo
        text: "TODO: Smart code reloading"

  - name: Integration testing
    info: Test the interoperation of multiple smart contracts. Quickly execute smart contracts in a simulated local environment, without waiting for block validation. Test smart contracts for edge cases using auto-generated input data.
    links:
      - icon: rust
        text: fadroma::ensemble
        href: https://docs.rs/fadroma/latest/fadroma/ensemble/
        bold: true
      - icon: rust
        text: Example ensemble test
        href: https://github.com/hackbg/fadroma/tree/master/examples/ensemble
      - icon: typescript
        text: "@fadroma/mocknet"
        href: mocknet.html
        bold: true
      - icon: todo
        text: "TODO: Property-based testing"
      - icon: todo
        text: "TODO: Gas profiling"

  - name: Docker integration
    info: Fadroma runs builds and devnets in containers using Docker or Podman
    foss: true
    link:
    links:
      - icon: todo
        text: "WIP: Podman support"
      - icon: typescript
        text: "Powered by @hackbg/dock"
        href: https://www.npmjs.com/package/@hackbg/dock
        bold: true

  - name: Scripting
    info: Fadroma scripts are structured as ES/TS modules that export one or more commands.
    foss: true
    links:
      - icon: typescript
        text: "Powered by @hackbg/cmds"
        href: https://www.npmjs.com/package/@hackbg/cmds
        bold: true

  - name: Configuration
    info: You can configure the TypeScript subsystems of Fadroma using env vars and/or a .env file.
    foss: true
    links:
      - icon: typescript
        text: "Powered by @hackbg/conf"
        href: https://www.npmjs.com/package/@hackbg/conf
        bold: true

  - name: Literate programming
    info: Fadroma is tested using the Ensuite documentation and testing harness for Markdown and TypeScript.
    foss: true
    links:
      - icon: typescript
        text: "@hackbg/ensuite"
        href: https://github.com/hackbg/ensuite
        bold: true

extra:
  beforeBody:
    - <script data-goatcounter="https://goat.fadroma.hack.bg/count" async src="//goat.fadroma.hack.bg/count.js"></script><|MERGE_RESOLUTION|>--- conflicted
+++ resolved
@@ -104,11 +104,7 @@
   - path: /factory.html
     page: spec/Factory.spec.ts.md
     name: Factory Pattern
-<<<<<<< HEAD
-  - path: /implementing.html
-=======
   - path: /impl.html
->>>>>>> d2079b0f
     page: spec/Implementing.spec.ts.md
     name: Implementing support for new chains
 
