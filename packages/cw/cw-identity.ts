import { Amino } from '@hackbg/cosmjs-esm'
<<<<<<< HEAD
import { Core, Chain } from '@fadroma/agent'
import { CWError as Error, bold, Bip32, Bip39, Bip39EN, bech32, base64 } from './cw-base'
import type { Signing } from '@hackbg/cosmjs-esm'
=======
import type { Signing } from '@hackbg/cosmjs-esm'
import { Core, Chain } from '@fadroma/agent'
import {
  CWError as Error,
  bold,
  Bip32,
  Bip39,
  Bip39EN,
  bech32, 
  base64,
  RIPEMD160,
  SHA256,
  Secp256k1,
  numberToBytesBE
} from './cw-base'
>>>>>>> 036f47c6

export class CWIdentity extends Chain.Identity {
  declare signer: Signing.OfflineSigner
}

export class CWSignerIdentity extends CWIdentity {
  constructor ({ signer, ...properties }: Partial<Chain.Identity & {
    signer: Signing.OfflineSigner
  }>) {
    super(properties)
    if (!signer) {
      throw new Error("signer not set")
    }
    this.signer = signer
  }
  sign () {
    throw new Error("unimplemented")
  }
}

export class CWMnemonicIdentity extends CWIdentity {
  bech32Prefix:   string
  coinType:       number
  hdAccountIndex: number
  pubkey:         Uint8Array
  constructor ({
    bech32Prefix,
    coinType,
    hdAccountIndex,
    mnemonic,
    generateMnemonic = true,
    ...properties
  }: Partial<Chain.Identity & {
    bech32Prefix:     string
    coinType:         number
    hdAccountIndex:   number
    mnemonic:         string
    generateMnemonic: boolean
  }>) {
    super(properties)
    // Validate input
    if (bech32Prefix === undefined) {
      throw new Error('bech32Prefix is not set')
    }
    if (coinType === undefined) {
      throw new Error('coinType is not set')
    }
    if (hdAccountIndex === undefined) {
      throw new Error('hdAccountIndex is not set')
    }
    this.bech32Prefix = bech32Prefix
    this.coinType = coinType
    this.hdAccountIndex = hdAccountIndex
    let generatedMnemonic = false
    if (!mnemonic) {
      if (generateMnemonic) {
        mnemonic = Bip39.generateMnemonic(Bip39EN)
        generatedMnemonic = true
      } else {
        throw new Error("mnemonic is not set")
      }
    }
    // Derive keypair and address from mnemonic
    const seed = Bip39.mnemonicToSeedSync(mnemonic)
    const node = Bip32.HDKey.fromMasterSeed(seed)
    const secretHD = node.derive(`m/44'/${this.coinType}'/0'/0/${this.hdAccountIndex}`)
    const privateKey = secretHD.privateKey
    if (!privateKey) {
      throw new Error("failed to derive key pair")
    }
<<<<<<< HEAD
    const pubkey = Core.Secp256k1.getPublicKey(new Uint8Array(privateKey), true);
    const address = bech32.encode(
      this.bech32Prefix, bech32.toWords(Core.RIPEMD160(Core.SHA256(pubkey)))
    )
=======
    const pubkey = Secp256k1.getPublicKey(new Uint8Array(privateKey), true);
    const address = bech32.encode(this.bech32Prefix, bech32.toWords(RIPEMD160(SHA256(pubkey))))
>>>>>>> 036f47c6
    if (this.address && this.address !== address) {
      throw new Error(
        `address ${address} generated from mnemonic did not match ${this.address}`
      )
    }
    const loggerColor = Core.randomColor({ luminosity: 'dark', seed: address })
    this.log.label = Core.colors.whiteBright.bgHex(loggerColor)(` ${this.name||address} `)
    if (generatedMnemonic) {
      this.log.info('Generated mnemonic:', bold(mnemonic))
      this.log.warn('Generated mnemonic will not be displayed again.')
    }
    this.address = address
    this.pubkey = pubkey
    this.signer = {
      // One account per agent
      getAccounts: async () => [{ algo: 'secp256k1', address, pubkey }],
      // Sign a transaction
      signAmino: async (address2: string, signed: any) => {
        if (address2 && address2 !== address) {
          this.log.warn(`Received address ${bold(address)} that did not match`)
            .warn(` generated address ${address}, ignoring them`)
        }
<<<<<<< HEAD
        const { r, s } = Core.Secp256k1.sign(
          Core.SHA256(Amino.serializeSignDoc(signed)), privateKey
        )
=======
        const { r, s } = Secp256k1.sign(SHA256(Amino.serializeSignDoc(signed)), privateKey)
>>>>>>> 036f47c6
        return {
          signed,
          signature: encodeSecp256k1Signature(pubkey, new Uint8Array([
            ...Core.numberToBytesBE(r, 32), ...Core.numberToBytesBE(s, 32)
          ])),
        }
      },
    }
  }
}

export function encodeSecp256k1Signature (pubkey: Uint8Array, signature: Uint8Array): {
  pub_key: { type: string, value: string },
  signature: string
} {
  if (pubkey.length !== 33 || (pubkey[0] !== 0x02 && pubkey[0] !== 0x03)) {
    throw new Error(
      "Public key must be compressed secp256k1, i.e. 33 bytes starting with 0x02 or 0x03"
    )
  }
  if (signature.length !== 64) {
    throw new Error(
      "Signature must be 64 bytes long. Cosmos SDK uses a 2x32 byte fixed length encoding "+
      "for the secp256k1 signature integers r and s."
    )
  }
  return {
    pub_key: { type: "tendermint/PubKeySecp256k1", value: base64.encode(pubkey), },
    signature: base64.encode(signature)
  }
}<|MERGE_RESOLUTION|>--- conflicted
+++ resolved
@@ -1,9 +1,4 @@
 import { Amino } from '@hackbg/cosmjs-esm'
-<<<<<<< HEAD
-import { Core, Chain } from '@fadroma/agent'
-import { CWError as Error, bold, Bip32, Bip39, Bip39EN, bech32, base64 } from './cw-base'
-import type { Signing } from '@hackbg/cosmjs-esm'
-=======
 import type { Signing } from '@hackbg/cosmjs-esm'
 import { Core, Chain } from '@fadroma/agent'
 import {
@@ -19,7 +14,6 @@
   Secp256k1,
   numberToBytesBE
 } from './cw-base'
->>>>>>> 036f47c6
 
 export class CWIdentity extends Chain.Identity {
   declare signer: Signing.OfflineSigner
@@ -90,15 +84,8 @@
     if (!privateKey) {
       throw new Error("failed to derive key pair")
     }
-<<<<<<< HEAD
-    const pubkey = Core.Secp256k1.getPublicKey(new Uint8Array(privateKey), true);
-    const address = bech32.encode(
-      this.bech32Prefix, bech32.toWords(Core.RIPEMD160(Core.SHA256(pubkey)))
-    )
-=======
     const pubkey = Secp256k1.getPublicKey(new Uint8Array(privateKey), true);
     const address = bech32.encode(this.bech32Prefix, bech32.toWords(RIPEMD160(SHA256(pubkey))))
->>>>>>> 036f47c6
     if (this.address && this.address !== address) {
       throw new Error(
         `address ${address} generated from mnemonic did not match ${this.address}`
@@ -121,13 +108,7 @@
           this.log.warn(`Received address ${bold(address)} that did not match`)
             .warn(` generated address ${address}, ignoring them`)
         }
-<<<<<<< HEAD
-        const { r, s } = Core.Secp256k1.sign(
-          Core.SHA256(Amino.serializeSignDoc(signed)), privateKey
-        )
-=======
         const { r, s } = Secp256k1.sign(SHA256(Amino.serializeSignDoc(signed)), privateKey)
->>>>>>> 036f47c6
         return {
           signed,
           signature: encodeSecp256k1Signature(pubkey, new Uint8Array([
