--- conflicted
+++ resolved
@@ -184,45 +184,7 @@
   getValidators ({ metadata = false }: {
     metadata?: boolean
   } = {}) {
-<<<<<<< HEAD
-    const { log } = this
-    return assertApi(this).then(async api=>{
-      const client = await this.txClient
-      let {blockHeight, total, validators} = await client.validatorsAll();
-      // Warn on count mismatch.
-      if (validators.length < total) {
-        this.log.warn(`Failed to fetch all validators! Fetched ${validators.length} out of ${total}`)
-      }
-      if (validators.length > total) {
-        this.log.warn(`Fetched too many validators?! Fetched ${validators.length} but total is ${total}`)
-      }
-      // Sort validators by voting power in descending order.
-      validators = [...validators].sort((a,b)=>(
-        (a.votingPower < b.votingPower) ?  1 :
-        (a.votingPower > b.votingPower) ? -1 : 0
-      ))
-      const result = []
-      for (let validator of validators) {
-        const address = Core.bech32m.encode(prefix, Core.bech32m.toWords(validator.address))
-        const info = {
-          address,
-          addressHex:       Core.base16.encode(validator.address),
-          addressBytes:     validator.address,
-          pubKeyHex:        Core.base16.encode(validator.pubkey.data),
-          votingPower:      validator.votingPower,
-          proposerPriority: validator.proposerPriority,
-        }
-        result.push(info)
-        if (metadata) {
-          const metadataResult = await this.getValidatorInfo(address)
-          console.log({metadataResult})
-        }
-      }
-      return result
-    })
-=======
     return this.tendermintClient.then(()=>getValidators(this, { metadata }))
->>>>>>> 036f47c6
   }
 
   getValidatorInfo (address: Address): Promise<unknown> {
