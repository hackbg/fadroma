{
  "name":    "@fadroma/tokens",
  "version": "5.2.4",
  "type":    "module",
  "main":    "tokens.ts",
  "files": [ "tokens.ts" ],
  "dependencies": {
<<<<<<< HEAD
    "@fadroma/client": "workspace:^6.3.1",
    "@fadroma/scrt":   "workspace:^6",
=======
    "@fadroma/scrt":   "workspace:^5.0.1",
>>>>>>> ba1c0e93
    "@hackbg/formati": "^5.1.1"
  },
  "scripts": {
    "check": "tsc --noEmit",
    "ubik":  "npm run check && ubik"
  }
}<|MERGE_RESOLUTION|>--- conflicted
+++ resolved
@@ -5,12 +5,8 @@
   "main":    "tokens.ts",
   "files": [ "tokens.ts" ],
   "dependencies": {
-<<<<<<< HEAD
     "@fadroma/client": "workspace:^6.3.1",
     "@fadroma/scrt":   "workspace:^6",
-=======
-    "@fadroma/scrt":   "workspace:^5.0.1",
->>>>>>> ba1c0e93
     "@hackbg/formati": "^5.1.1"
   },
   "scripts": {
