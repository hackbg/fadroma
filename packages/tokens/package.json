--- conflicted
+++ resolved
@@ -1,33 +1,16 @@
 {
   "name":    "@fadroma/tokens",
-<<<<<<< HEAD
-  "version": "3.0.0-beta.0",
+  "version": "3.0.0",
   "type":    "module",
   "main":    "tokens.ts",
   "dependencies": {
     "@fadroma/client": "workspace:^4",
     "@fadroma/scrt":   "workspace:^1",
-
     "@hackbg/konzola": "^1.1"
   },
   "scripts": {
     "ts:check":    "tsc --noEmit",
     "release:dry": "pnpm ts:check && izomorf dry",
     "release:wet": "pnpm ts:check && izomorf wet --access=public"
-=======
-  "version": "2.0.2",
-  "type":    "module",
-  "main":    "tokens.ts",
-  "dependencies": {
-    "@hackbg/konzola":      "^1.1.1",
-    "@fadroma/client":      "workspace:^3.0.0",
-    "@fadroma/client-scrt": "workspace:^4.0.0"
-  },
-  "scripts": {
-    "build":   "tsc",
-    "check":   "tsc --noEmit",
-    "release:dry": "izomorf dry",
-    "release:wet": "izomorf wet"
->>>>>>> c806255c
   }
 }