--- conflicted
+++ resolved
@@ -144,22 +144,6 @@
     (@wasm_mod $($contents:tt)*) =>  {
         #[cfg(target_arch = "wasm32")]
         mod wasm {
-<<<<<<< HEAD
-            use $($fadroma)::+::cosmwasm_std::{
-                do_instantiate,
-                do_execute,
-                do_query
-            };
-            #[no_mangle] extern "C" fn instantiate(env_ptr: u32, info_ptr: u32, msg_ptr: u32) -> u32 {
-                do_instantiate(&super::$($init)::+, env_ptr, info_ptr, msg_ptr)
-            }
-            #[no_mangle] extern "C" fn execute(env_ptr: u32, info_ptr: u32, msg_ptr: u32) -> u32 {
-                do_execute(&super::$($handle)::+, env_ptr, info_ptr, msg_ptr)
-            }
-            #[no_mangle] extern "C" fn query(env_ptr: u32, msg_ptr: u32) -> u32 {
-                do_query(&super::$($query)::+, env_ptr, msg_ptr)
-            }
-=======
             $($contents)*
         }
     };
@@ -171,7 +155,6 @@
             $crate::entrypoint!(@execute $execute);
             $crate::entrypoint!(@query $query);
             $crate::entrypoint!(@reply $reply);
->>>>>>> 34c214e8
         }
     };
 
