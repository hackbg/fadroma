.DS_Store
.nyc_output
.pnpm-debug.log
.vscode
.yarn
artifacts
coverage
node_modules
package-lock.json
receipts
scratch.rs
target
yarn-error.log
yarn.lock
<<<<<<< HEAD
*.js

# Generated files:
*.esm.js
*.cjs.js
*.d.ts
dist/
doc/typedoc
docs
=======
*.dist.*
>>>>>>> c806255c
<|MERGE_RESOLUTION|>--- conflicted
+++ resolved
@@ -12,16 +12,12 @@
 target
 yarn-error.log
 yarn.lock
-<<<<<<< HEAD
-*.js
 
 # Generated files:
+*.js
 *.esm.js
 *.cjs.js
 *.d.ts
-dist/
+*.dist.*
 doc/typedoc
-docs
-=======
-*.dist.*
->>>>>>> c806255c
+docs