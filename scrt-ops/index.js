<<<<<<< HEAD
import ContractEnsemble from './ensemble.js'
import SecretNetworkNode from './localnet.js'
import SecretNetworkBuilder from './builder.js'
export {
  ContractEnsemble,
  SecretNetworkNode,
  SecretNetworkBuilder
=======
import ScrtNode from './localnet/localnet.js'
import ScrtEnsemble from './ensemble/ensemble.js'
import ScrtBuilderWithUploader, { ScrtBuilder } from './builder/builder.js'
import { waitPort, freePort, pulled, waitUntilLogsSay } from './netutil.js'
export {
  ScrtEnsemble,
  // maintain backwards compatibility for now
  ScrtNode,
  ScrtNode                as SecretNetworkNode,
  ScrtBuilder,
  ScrtBuilderWithUploader,
  ScrtBuilderWithUploader as SecretNetworkBuilder,
  // ever think of how many people it takes to make a movie?
  waitPort,
  freePort,
  pulled                  as pull,
  waitUntilLogsSay
>>>>>>> d12a991f
}<|MERGE_RESOLUTION|>--- conflicted
+++ resolved
@@ -1,12 +1,3 @@
-<<<<<<< HEAD
-import ContractEnsemble from './ensemble.js'
-import SecretNetworkNode from './localnet.js'
-import SecretNetworkBuilder from './builder.js'
-export {
-  ContractEnsemble,
-  SecretNetworkNode,
-  SecretNetworkBuilder
-=======
 import ScrtNode from './localnet/localnet.js'
 import ScrtEnsemble from './ensemble/ensemble.js'
 import ScrtBuilderWithUploader, { ScrtBuilder } from './builder/builder.js'
@@ -24,5 +15,4 @@
   freePort,
   pulled                  as pull,
   waitUntilLogsSay
->>>>>>> d12a991f
 }